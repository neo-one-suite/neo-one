--- conflicted
+++ resolved
@@ -60,18 +60,10 @@
       format: typeof CodegenLanguage,
       default: 0,
     },
-<<<<<<< HEAD
-    uiframework: {
-      format: typeof CodegenFrameworks,
-      default: 0,
-    },
-    default: { language: { format: CodegenLanguage.JavaScript }, uiframework: { format: CodegenFrameworks.none } },
-=======
     framework: {
       format: CodegenFramework,
       default: 0,
     },
     default: { language: { format: 'javascript' }, framework: { format: 'none' } },
->>>>>>> b42fd94b
   },
 };