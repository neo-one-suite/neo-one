--- conflicted
+++ resolved
@@ -125,15 +125,9 @@
     "lerna": "2.11.0",
     "lint-staged": "7.2.0",
     "lodash": "4.17.10",
-<<<<<<< HEAD
-    "prettier": "1.13.6",
+    "prettier": "1.13.7",
     "rollup": "0.62.0",
-    "rollup-plugin-babel": "4.0.0-beta.5",
-=======
-    "prettier": "1.13.7",
-    "rollup": "0.61.2",
     "rollup-plugin-babel": "4.0.0-beta.6",
->>>>>>> c85d6fe1
     "rollup-plugin-commonjs": "9.1.3",
     "rollup-plugin-json": "3.0.0",
     "rollup-plugin-node-resolve": "3.3.0",
