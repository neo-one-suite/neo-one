--- conflicted
+++ resolved
@@ -149,28 +149,16 @@
     <<: *test10
   build-10:
     <<: *node10
-<<<<<<< HEAD
     <<: *build-10
 
-=======
-    <<: *build-e2e10
->>>>>>> cb5deb30
   test12:
     <<: *node12
     <<: *test12
   build-12:
     <<: *node12
-<<<<<<< HEAD
     <<: *build-12
 
   nit:
-=======
-    <<: *e2e12
-  build-e2e12:
-    <<: *node12
-    <<: *build-e2e12
-  lint:
->>>>>>> cb5deb30
     <<: *node12
     <<: *nit
 
@@ -178,47 +166,22 @@
   version: 2
   test10:
     jobs:
-<<<<<<< HEAD
       - nit:
-          filters: *filter-ignore-bors-tmp
+          filters: *filter-only-master
       - build-10:
-          filters: *filter-ignore-bors-tmp
+          filters: *filter-only-master
       - test10:
-          filters: *filter-ignore-bors-tmp
+          filters: *filter-only-master
           requires:
             - build-10
 
   test12:
     jobs:
       - nit:
-          filters: *filter-ignore-bors-tmp
+          filters: *filter-only-master
       - build-12:
-          filters: *filter-ignore-bors-tmp
-      - test12:
-          filters: *filter-ignore-bors-tmp
-          requires:
-            - build-12
-=======
-      - build-e2e10:
-          filters: *filter-only-master
-      - test10:
-          filters: *filter-only-master
-      - e2e10:
-          requires:
-            - build-e2e10
-          filters: *filter-only-master
-      - lint:
-          filters: *filter-only-master
-  test12:
-    jobs:
-      - build-e2e12:
           filters: *filter-only-master
       - test12:
           filters: *filter-only-master
-      - e2e12:
           requires:
-            - build-e2e12
-          filters: *filter-only-master
-      - lint:
-          filters: *filter-only-master
->>>>>>> cb5deb30
+            - build-12